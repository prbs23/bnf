use error::Error;
use parsers;
use std::fmt;
use std::slice;
use std::str::FromStr;
use term::Term;

/// An Expression is comprised of any number of Terms
#[derive(Clone, Debug, Eq, Hash, PartialEq)]
pub struct Expression {
    terms: Vec<Term>,
}

impl Expression {
    /// Construct a new `Expression`
    pub fn new() -> Expression {
        Expression { terms: vec![] }
    }

    /// Construct an `Expression` from `Term`s
    pub fn from_parts(v: Vec<Term>) -> Expression {
        Expression { terms: v }
    }

    // Get `Expression` by parsing a string
    pub fn from_str(s: &str) -> Result<Self, Error> {
<<<<<<< HEAD
        match parsers::expression_complete(s) {
            Result::Ok((_,o)) => Ok(o),
            Result::Err(e) => Err(Error::from(e))
=======
        match parsers::expression_complete(s.as_bytes()) {
            Result::Ok((_, o)) => Ok(o),
            Result::Err(e) => Err(Error::from(e)),
>>>>>>> dc11fcc1
        }
    }

    /// Add `Term` to `Expression`
    pub fn add_term(&mut self, term: Term) {
        self.terms.push(term)
    }

    /// Remove `Term` from `Expression`
    ///
    /// If interested if `Term` was removed, then inspect the returned `Option`.
    ///
    /// # Example
    ///
    /// ```
    /// extern crate bnf;
    /// use bnf::{Expression, Term};
    ///
    /// fn main() {
    ///     let mut expression = Expression::from_parts(vec![]);
    ///     let to_remove = Term::Terminal(String::from("a_terminal"));
    ///     let removed = expression.remove_term(&to_remove);
    ///     # let removed_clone = removed.clone();
    ///     match removed {
    ///         Some(term) => println!("removed {}", term),
    ///         None => println!("term was not in expression, so could not be removed"),
    ///     }
    ///
    ///     # assert_eq!(removed_clone, None);
    /// }
    /// ```
    pub fn remove_term(&mut self, term: &Term) -> Option<Term> {
        if let Some(pos) = self.terms.iter().position(|x| *x == *term) {
            Some(self.terms.remove(pos))
        } else {
            None
        }
    }

    /// Get iterator of `Term`s within `Expression`
    pub fn terms_iter(&self) -> Iter {
        Iter {
            iterator: self.terms.iter(),
        }
    }

    /// Get mutable iterator of `Term`s within `Expression`
    pub fn terms_iter_mut(&mut self) -> IterMut {
        IterMut {
            iterator: self.terms.iter_mut(),
        }
    }
}

impl fmt::Display for Expression {
    fn fmt(&self, f: &mut fmt::Formatter) -> fmt::Result {
        let display = self
            .terms
            .iter()
            .map(|s| s.to_string())
            .collect::<Vec<_>>()
            .join(" ");

        write!(f, "{}", display)
    }
}

impl FromStr for Expression {
    type Err = Error;

    fn from_str(s: &str) -> Result<Self, Self::Err> {
        Self::from_str(s)
    }
}

pub struct Iter<'a> {
    iterator: slice::Iter<'a, Term>,
}

impl<'a> Iterator for Iter<'a> {
    type Item = &'a Term;

    fn next(&mut self) -> Option<Self::Item> {
        self.iterator.next()
    }
}

pub struct IterMut<'a> {
    iterator: slice::IterMut<'a, Term>,
}

impl<'a> Iterator for IterMut<'a> {
    type Item = &'a mut Term;

    fn next(&mut self) -> Option<Self::Item> {
        self.iterator.next()
    }
}

#[cfg(test)]
mod tests {
    extern crate quickcheck;

    use self::quickcheck::{Arbitrary, Gen, QuickCheck, TestResult};
    use super::*;

    impl Arbitrary for Expression {
        fn arbitrary<G: Gen>(g: &mut G) -> Self {
            let mut terms = Vec::<Term>::arbitrary(g);
            // expressions must always have atleast one term
            if terms.len() < 1 {
                terms.push(Term::arbitrary(g));
            }
            Expression { terms }
        }
    }

    fn prop_to_string_and_back(expr: Expression) -> TestResult {
        let to_string = expr.to_string();
        let from_str = Expression::from_str(&to_string);
        match from_str {
            Ok(from_expr) => TestResult::from_bool(from_expr == expr),
            _ => TestResult::error(format!("{} to string and back should be safe", expr)),
        }
    }

    #[test]
    fn to_string_and_back() {
        QuickCheck::new().quickcheck(prop_to_string_and_back as fn(Expression) -> TestResult)
    }

    #[test]
    fn new_expressions() {
        let t1: Term = Term::Terminal(String::from("terminal"));
        let nt1: Term = Term::Nonterminal(String::from("nonterminal"));
        let t2: Term = Term::Terminal(String::from("terminal"));
        let nt2: Term = Term::Nonterminal(String::from("nonterminal"));

        let e1: Expression = Expression::from_parts(vec![nt1, t1]);
        let mut e2: Expression = Expression::new();
        e2.add_term(nt2);
        e2.add_term(t2);

        assert_eq!(e1, e2);
    }

    #[test]
    fn add_term() {
        let mut terms = vec![
            Term::Terminal(String::from("A")),
            Term::Terminal(String::from("C")),
            Term::Terminal(String::from("G")),
        ];

        let mut dna_expression = Expression::from_parts(terms.clone());
        assert_eq!(dna_expression.terms_iter().count(), terms.len());

        // oops forgot "T"
        let forgotten = Term::Terminal(String::from("T"));
        dna_expression.add_term(forgotten.clone());
        terms.push(forgotten);
        assert_eq!(dna_expression.terms_iter().count(), terms.len());

        // check all terms are there
        for term in dna_expression.terms_iter() {
            assert!(terms.contains(term), "{} was not in terms", term);
        }
    }

    #[test]
    fn remove_term() {
        let terms = vec![
            Term::Terminal(String::from("A")),
            Term::Terminal(String::from("C")),
            Term::Terminal(String::from("G")),
            Term::Terminal(String::from("T")),
            Term::Terminal(String::from("Z")),
        ];

        let mut dna_expression = Expression::from_parts(terms.clone());
        assert_eq!(dna_expression.terms_iter().count(), terms.len());

        // oops "Z" isn't a dna base
        let accident = Term::Terminal(String::from("Z"));
        let removed = dna_expression.remove_term(&accident);

        // the removed element should be the accident
        assert_eq!(Some(accident.clone()), removed);
        // number of terms should have decreased
        assert_eq!(dna_expression.terms_iter().count(), terms.len() - 1);
        // the accident should no longer be found in the terms
        assert_eq!(
            dna_expression.terms_iter().find(|&term| *term == accident),
            None
        );
    }

    #[test]
    fn remove_nonexistent_term() {
        let terms = vec![
            Term::Terminal(String::from("A")),
            Term::Terminal(String::from("C")),
            Term::Terminal(String::from("G")),
            Term::Terminal(String::from("T")),
        ];

        let mut dna_expression = Expression::from_parts(terms.clone());
        assert_eq!(dna_expression.terms_iter().count(), terms.len());

        // oops "Z" isn't a dna base
        let nonexistent = Term::Terminal(String::from("Z"));
        let removed = dna_expression.remove_term(&nonexistent);

        // the nonexistent term should not be found in the terms
        assert_eq!(
            dna_expression
                .terms_iter()
                .find(|&term| *term == nonexistent,),
            None
        );
        // no term should have been removed
        assert_eq!(None, removed);
        // number of terms should not have decreased
        assert_eq!(dna_expression.terms_iter().count(), terms.len());
    }

    #[test]
    fn parse_complete() {
        let expression = Expression::from_parts(vec![
            Term::Nonterminal(String::from("base")),
            Term::Nonterminal(String::from("dna")),
        ]);
        assert_eq!(Ok(expression), Expression::from_str("<base> <dna>"));
    }

    #[test]
    fn parse_error() {
        let expression = Expression::from_str("<base> <dna");
        assert!(expression.is_err(), "{:?} should be error", expression);

        let error = expression.unwrap_err();
        match error {
            Error::ParseError(_) => (),
            _ => panic!("{} should be should be error", error),
        }
    }

    #[test]
    fn parse_incomplete() {
        let result = Expression::from_str("");
        assert!(result.is_err(), "{:?} should be err", result);
        match result {
            Err(e) => match e {
                Error::ParseIncomplete(_) => (),
                e => panic!("should should be Error::ParseIncomplete: {:?}", e),
            },
            Ok(s) => panic!("should should be Error::ParseIncomplete: {}", s),
        }
    }
}<|MERGE_RESOLUTION|>--- conflicted
+++ resolved
@@ -24,15 +24,9 @@
 
     // Get `Expression` by parsing a string
     pub fn from_str(s: &str) -> Result<Self, Error> {
-<<<<<<< HEAD
         match parsers::expression_complete(s) {
-            Result::Ok((_,o)) => Ok(o),
-            Result::Err(e) => Err(Error::from(e))
-=======
-        match parsers::expression_complete(s.as_bytes()) {
             Result::Ok((_, o)) => Ok(o),
             Result::Err(e) => Err(Error::from(e)),
->>>>>>> dc11fcc1
         }
     }
 
