--- conflicted
+++ resolved
@@ -31,15 +31,9 @@
 
     // Get `Production` by parsing a string
     pub fn from_str(s: &str) -> Result<Self, Error> {
-<<<<<<< HEAD
         match parsers::production_complete(s) {
-            Result::Ok((_,o)) => Ok(o),
-            Result::Err(e) => Err(Error::from(e))
-=======
-        match parsers::production_complete(s.as_bytes()) {
             Result::Ok((_, o)) => Ok(o),
             Result::Err(e) => Err(Error::from(e)),
->>>>>>> dc11fcc1
         }
     }
 
